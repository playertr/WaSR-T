--- conflicted
+++ resolved
@@ -9,13 +9,8 @@
 from wasr_t.data.folder import FolderDataset
 from wasr_t.data.transforms import PytorchHubNormalization
 from wasr_t.inference import Predictor
-<<<<<<< HEAD
 from wasr_t.wasr_t import wasr_temporal_resnet101, wasr_temporal_mobilenetv3
 from wasr_t.utils import load_weights
-=======
-from wasr_t.wasr_t import wasr_temporal_resnet101
-from wasr_t.utils import load_weights, Option
->>>>>>> cebb41f0
 
 # Colors corresponding to each segmentation class
 SEGMENTATION_COLORS = np.array([
@@ -94,16 +89,13 @@
     predictor = Predictor(model, half_precision=args.fp16)
     output_dir = Path(args.output_dir)
 
-<<<<<<< HEAD
-    with torch.inference_mode():
-        predict_sequence(predictor, args.sequence_dir, output_dir)
-=======
-    size = None
+
+        size = None
     if args.resize[0] is not None:
         size = args.resize
 
-    predict_sequence(predictor, args.sequence_dir, output_dir, size=size)
->>>>>>> cebb41f0
+    with torch.inference_mode():
+        predict_sequence(predictor, args.sequence_dir, output_dir, size=size)
 
 def main():
     args = get_arguments()
